--- conflicted
+++ resolved
@@ -1,111 +1,52 @@
-import ChatInterface from "./chatbot/interface";
-import ShinyText from "./ShinyText";
-import StarBorder from "./StarBorder";
-import { useState } from "react";
-
-export default function Dashboard() {
-<<<<<<< HEAD
-  const [toggle, setToggle] = useState(false);
-  return (
-    <>
-      <div className="h-screen overflow-hidden">
-        <nav>
-          <div className="text-[20px] xl:text-3xl text-shadow-lg text-black fixed top-8 xl:top-5 left-5 font-cinzel">
-            Campus Compass
-          </div>
-          <ChatInterface toggle={toggle} setToggle={setToggle} />
-        </nav>
-        <div className="w-full h-[500px] flex justify-center items-center text-center">
-          <div>
-            <div className="justify-center items-center text-5xl lg:text-6xl font-italiana">
-              Ask Away Your <br />
-              <span className="">
-                <ShinyText
-                  text="Queries"
-                  disabled={false}
-                  speed={10}
-                  className="custom-class"
-                />
-              </span>
-            </div>
-            <div className="tracking-wider lg:text-lg m-5 text-gray-700 ">
-              Ask anything about your institute - <br /> quick, simple, and
-              reliable.
-            </div>
-            <div className="">
-              <StarBorder
-                as="button"
-                onClick={() => setToggle(!toggle)}
-                className="custom-class"
-                color="#7C00FE"
-                thickness={6}
-                speed="5s"
-              >
-                Ask query
-              </StarBorder>
-            </div>
-          </div>
-        </div>
-        <div
-          id="polyrobot-container"
-          className="absolute -bottom-7 xl:-bottom-12 left-[50%] -translate-x-[50%]"
-        >
-          <img
-            src="/robot.gif"
-            alt="Robot animation"
-            className="w-[250px] mx-auto"
-          />
-        </div>
-      </div>
-    </>
-  );
-}
-
-=======
-    const [toggle, setToggle] = useState(false)
-    return (
-        <>
-            <div className="h-screen overflow-hidden">
-                <nav>
-                    <div className='text-[20px] xl:text-3xl text-shadow-lg text-black fixed top-8 xl:top-5 left-5 font-cinzel'>Campus Compass</div>
-                    <ChatInterface toggle={toggle} setToggle={setToggle}/>
-                </nav>
-                <div className='w-full h-[500px] flex justify-center items-center text-center'>
-                    <div>
-                        <div className='justify-center items-center text-5xl lg:text-6xl font-italiana'>Ask Away Your <br />
-                            <span className="">
-                                <ShinyText
-                                    text="Queries"
-                                    disabled={false}
-                                    speed={10}
-                                    className='custom-class'
-                                />
-                            </span>
-                        </div>
-                        <div className='tracking-wider lg:text-lg m-5 text-gray-700 '>Ask anything about your institute - <br /> quick, simple, and reliable.</div>
-                        <div className="">
-                            <StarBorder
-                                as="button"
-                                onClick={() => setToggle(!toggle)}
-                                className="custom-class"
-                                color="#7C00FE"
-                                thickness={6}
-                                speed="5s"
-                            >
-                                Ask query
-                            </StarBorder>
-                        </div>
-                    </div>
-                </div>
-                <div className="absolute -bottom-7 xl:-bottom-12 left-[50%] -translate-x-[50%]">
-                    <img
-                        src="/robot.gif"
-                        alt="Robot animation"
-                        className="w-[250px] mx-auto"
-                    />
-                </div>
-            </div>
-        </>
-    )
-}   
->>>>>>> b0b26afe
+import ChatInterface from "./chatbot/interface";
+import ShinyText from "./ShinyText";
+import StarBorder from "./StarBorder";
+import { useState } from "react";
+
+export default function Dashboard() {
+    const [toggle, setToggle] = useState(false)
+    return (
+        <>
+            <div className="h-screen overflow-hidden">
+                <nav>
+                    <div className='text-[20px] xl:text-3xl text-shadow-lg text-black fixed top-8 xl:top-5 left-5 font-cinzel'>Campus Compass</div>
+                    <ChatInterface toggle={toggle} setToggle={setToggle}/>
+                </nav>
+                <div className='w-full h-[500px] flex justify-center items-center text-center'>
+                    <div>
+                        <div className='justify-center items-center text-5xl lg:text-6xl font-italiana'>Ask Away Your <br />
+                            <span className="">
+                                <ShinyText
+                                    text="Queries"
+                                    disabled={false}
+                                    speed={10}
+                                    className='custom-class'
+                                />
+                            </span>
+                        </div>
+                        <div className='tracking-wider lg:text-lg m-5 text-gray-700 '>Ask anything about your institute - <br /> quick, simple, and reliable.</div>
+                        <div className="">
+                            <StarBorder
+                                as="button"
+                                onClick={() => setToggle(!toggle)}
+                                className="custom-class"
+                                color="#7C00FE"
+                                thickness={6}
+                                speed="5s"
+                            >
+                                Ask query
+                            </StarBorder>
+                        </div>
+                    </div>
+                </div>
+                <div className="absolute -bottom-7 xl:-bottom-12 left-[50%] -translate-x-[50%]">
+                    <img
+                        src="/robot.gif"
+                        alt="Robot animation"
+                        className="w-[250px] mx-auto"
+                    />
+                </div>
+            </div>
+        </>
+    )
+}   